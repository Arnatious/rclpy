--- conflicted
+++ resolved
@@ -157,13 +157,8 @@
         namespace = namespace or ''
         if not self._context.ok():
             raise NotInitializedException('cannot create node')
-<<<<<<< HEAD
-        try:
-            with self._context.handle as capsule:
-=======
         with self._context.handle as capsule:
             try:
->>>>>>> 71751379
                 self.__handle = Handle(_rclpy.rclpy_create_node(
                     node_name,
                     namespace,
@@ -172,20 +167,6 @@
                     use_global_arguments,
                     enable_rosout
                 ))
-<<<<<<< HEAD
-            self.__handle.requires(context.handle)
-        except ValueError:
-            # these will raise more specific errors if the name or namespace is bad
-            validate_node_name(node_name)
-            # emulate what rcl_node_init() does to accept '' and relative namespaces
-            if not namespace:
-                namespace = '/'
-            if not namespace.startswith('/'):
-                namespace = '/' + namespace
-            validate_namespace(namespace)
-            # Should not get to this point
-            raise RuntimeError('rclpy_create_node failed for unknown reason')
-=======
             except ValueError:
                 # these will raise more specific errors if the name or namespace is bad
                 validate_node_name(node_name)
@@ -198,7 +179,6 @@
                 # Should not get to this point
                 raise RuntimeError('rclpy_create_node failed for unknown reason')
         self.__handle.requires(self._context.handle)
->>>>>>> 71751379
         with self.handle as capsule:
             self._logger = get_logger(_rclpy.rclpy_get_node_logger_name(capsule))
 
