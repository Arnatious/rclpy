# Copyright 2018 Open Source Robotics Foundation, Inc.
#
# Licensed under the Apache License, Version 2.0 (the "License");
# you may not use this file except in compliance with the License.
# You may obtain a copy of the License at
#
#     http://www.apache.org/licenses/LICENSE-2.0
#
# Unless required by applicable law or agreed to in writing, software
# distributed under the License is distributed on an "AS IS" BASIS,
# WITHOUT WARRANTIES OR CONDITIONS OF ANY KIND, either express or implied.
# See the License for the specific language governing permissions and
# limitations under the License.

import threading
from typing import Callable
import weakref


class Context:
    """
    Encapsulates the lifecycle of init and shutdown.

    Context objects should not be reused, and are finalized in their destructor.

    Wraps the `rcl_context_t` type.
    """

    def __init__(self):
        from rclpy.impl.implementation_singleton import rclpy_implementation
        from .handle import Handle
        self._handle = Handle(rclpy_implementation.rclpy_create_context())
        self._lock = threading.Lock()
        self._callbacks = []
        self._callbacks_lock = threading.Lock()

    @property
    def handle(self):
        return self._handle

    def ok(self):
        """Check if context hasn't been shut down."""
        # imported locally to avoid loading extensions on module import
        from rclpy.impl.implementation_singleton import rclpy_implementation
<<<<<<< HEAD
        with self._lock, self._handle as capsule:
=======
        with self._handle as capsule, self._lock:
>>>>>>> 71751379
            return rclpy_implementation.rclpy_ok(capsule)

    def _call_on_shutdown_callbacks(self):
        with self._callbacks_lock:
            for weak_method in self._callbacks:
                callback = weak_method()
                callback()
            self._callbacks = []

    def shutdown(self):
        """Shutdown this context."""
        # imported locally to avoid loading extensions on module import
        from rclpy.impl.implementation_singleton import rclpy_implementation
<<<<<<< HEAD
        with self._lock, self._handle as capsule:
=======
        with self._handle as capsule, self._lock:
>>>>>>> 71751379
            rclpy_implementation.rclpy_shutdown(capsule)
        self._call_on_shutdown_callbacks()

    def try_shutdown(self):
        """Shutdown this context, if not already shutdown."""
        # imported locally to avoid loading extensions on module import
        from rclpy.impl.implementation_singleton import rclpy_implementation
<<<<<<< HEAD
        with self._lock, self._handle as capsule:
=======
        with self._handle as capsule, self._lock:
>>>>>>> 71751379
            if rclpy_implementation.rclpy_ok(capsule):
                rclpy_implementation.rclpy_shutdown(capsule)
                self._call_on_shutdown_callbacks()

    def _remove_callback(self, weak_method):
        self._callbacks.remove(weak_method)

    def on_shutdown(self, callback: Callable[[], None]):
        """Add a callback to be called on shutdown."""
        if not callable(callback):
            raise TypeError('callback should be a callable, got {}', type(callback))
        with self._callbacks_lock:
            if not self.ok():
                callback()
            else:
                self._callbacks.append(weakref.WeakMethod(callback, self._remove_callback))<|MERGE_RESOLUTION|>--- conflicted
+++ resolved
@@ -42,11 +42,7 @@
         """Check if context hasn't been shut down."""
         # imported locally to avoid loading extensions on module import
         from rclpy.impl.implementation_singleton import rclpy_implementation
-<<<<<<< HEAD
-        with self._lock, self._handle as capsule:
-=======
         with self._handle as capsule, self._lock:
->>>>>>> 71751379
             return rclpy_implementation.rclpy_ok(capsule)
 
     def _call_on_shutdown_callbacks(self):
@@ -60,11 +56,7 @@
         """Shutdown this context."""
         # imported locally to avoid loading extensions on module import
         from rclpy.impl.implementation_singleton import rclpy_implementation
-<<<<<<< HEAD
-        with self._lock, self._handle as capsule:
-=======
         with self._handle as capsule, self._lock:
->>>>>>> 71751379
             rclpy_implementation.rclpy_shutdown(capsule)
         self._call_on_shutdown_callbacks()
 
@@ -72,11 +64,7 @@
         """Shutdown this context, if not already shutdown."""
         # imported locally to avoid loading extensions on module import
         from rclpy.impl.implementation_singleton import rclpy_implementation
-<<<<<<< HEAD
-        with self._lock, self._handle as capsule:
-=======
         with self._handle as capsule, self._lock:
->>>>>>> 71751379
             if rclpy_implementation.rclpy_ok(capsule):
                 rclpy_implementation.rclpy_shutdown(capsule)
                 self._call_on_shutdown_callbacks()
