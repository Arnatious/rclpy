--- conflicted
+++ resolved
@@ -135,16 +135,9 @@
         # Go through the exposed apis and ensure that things don't explode when called
         # Make no assumptions about being able to actually receive the events
         publisher = self.node.create_publisher(EmptyMsg, 'test_topic', 10)
-<<<<<<< HEAD
         wait_set = _rclpy.rclpy_get_zero_initialized_wait_set()
         with self.context.handle as context_handle:
             _rclpy.rclpy_wait_set_init(wait_set, 0, 0, 0, 0, 0, 2, context_handle)
-=======
-        wait_set = Handle(_rclpy.rclpy_get_zero_initialized_wait_set())
-        wait_set.requires(self.context.handle)
-        with self.context.handle as context_capsule, wait_set as wait_set_capsule:
-            _rclpy.rclpy_wait_set_init(wait_set_capsule, 0, 0, 0, 0, 0, 2, context_capsule)
->>>>>>> 71751379
 
         deadline_event_handle = self._create_event_handle(
             publisher, QoSPublisherEventType.RCL_PUBLISHER_OFFERED_DEADLINE_MISSED)
@@ -203,16 +196,9 @@
         # Go through the exposed apis and ensure that things don't explode when called
         # Make no assumptions about being able to actually receive the events
         subscription = self.node.create_subscription(EmptyMsg, 'test_topic', Mock(), 10)
-<<<<<<< HEAD
         wait_set = _rclpy.rclpy_get_zero_initialized_wait_set()
         with self.context.handle as context_handle:
             _rclpy.rclpy_wait_set_init(wait_set, 0, 0, 0, 0, 0, 2, self.context.handle)
-=======
-        wait_set = Handle(_rclpy.rclpy_get_zero_initialized_wait_set())
-        wait_set.requires(self.context.handle)
-        with self.context.handle as context_capsule, wait_set as wait_set_capsule:
-            _rclpy.rclpy_wait_set_init(wait_set_capsule, 0, 0, 0, 0, 0, 2, context_capsule)
->>>>>>> 71751379
 
         deadline_event_handle = self._create_event_handle(
             subscription, QoSSubscriptionEventType.RCL_SUBSCRIPTION_REQUESTED_DEADLINE_MISSED)
